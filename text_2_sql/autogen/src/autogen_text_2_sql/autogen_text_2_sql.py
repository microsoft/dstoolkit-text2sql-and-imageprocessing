--- conflicted
+++ resolved
@@ -97,18 +97,14 @@
             engine_specific_rules=self.engine_specific_rules,
             **self.kwargs,
         )
-<<<<<<< HEAD
 
         QUESTION_DECOMPOSITION_AGENT = LLMAgentCreator.create(
             "question_decomposition_agent"
-=======
-        
-        ANSWER_AGENT = LLMAgentCreator.create("answer_agent")
+        )
         
         # Auto-responding UserProxyAgent
         USER_PROXY = EmptyResponseUserProxyAgent(
             name="user_proxy"
->>>>>>> fe418123
         )
 
         agents = [
@@ -117,12 +113,8 @@
             SQL_QUERY_GENERATION_AGENT,
             SQL_SCHEMA_SELECTION_AGENT,
             SQL_QUERY_CORRECTION_AGENT,
-<<<<<<< HEAD
             QUESTION_DECOMPOSITION_AGENT,
-=======
->>>>>>> fe418123
-            SQL_DISAMBIGUATION_AGENT,
-            ANSWER_AGENT,
+            SQL_DISAMBIGUATION_AGENT
         ]
 
         if self.use_query_cache:
@@ -145,46 +137,14 @@
         )
         return termination
 
-<<<<<<< HEAD
-    def selector(self, messages):
-=======
-    @staticmethod
     def unified_selector(messages):
         """Unified selector for the complete flow."""
->>>>>>> fe418123
         logging.info("Messages: %s", messages)
         decision = None
 
-<<<<<<< HEAD
-        if len(messages) == 1 and self.use_query_cache:
-            decision = "sql_query_cache_agent"
-        elif len(messages) == 1:
-            decision = "question_decomposition_agent"
-
-        elif (
-            messages[-1].source == "sql_query_cache_agent"
-            and messages[-1].content is not None
-        ):
-            cache_result = json.loads(messages[-1].content)
-            if cache_result.get(
-                "cached_questions_and_schemas"
-            ) is not None and cache_result.get("contains_pre_run_results"):
-                decision = "sql_query_correction_agent"
-            if (
-                cache_result.get("cached_questions_and_schemas") is not None
-                and cache_result.get("contains_pre_run_results") is False
-            ):
-                decision = "sql_query_generation_agent"
-            else:
-                decision = "question_decomposition_agent"
-
-        elif messages[-1].source == "question_decomposition_agent":
-            decision = "sql_schema_selection_agent"
-=======
         # If this is the first message, start with query_rewrite_agent
         if len(messages) == 1:
             return "query_rewrite_agent"
->>>>>>> fe418123
 
         # Handle transition after query rewriting
         if messages[-1].source == "query_rewrite_agent":
@@ -210,20 +170,14 @@
             decision = "sql_disambiguation_agent"
         elif messages[-1].source == "sql_disambiguation_agent":
             decision = "sql_query_generation_agent"
-<<<<<<< HEAD
 
         elif messages[-1].source == "sql_query_correction_agent":
             decision = "sql_query_generation_agent"
 
-=======
->>>>>>> fe418123
         elif messages[-1].source == "sql_query_generation_agent":
             decision = "sql_query_correction_agent"
         elif messages[-1].source == "sql_query_correction_agent":
-            if messages[-1].content == "VALIDATED":
-                decision = "answer_agent"
-            else:
-                decision = "sql_query_correction_agent"
+            decision = "sql_query_correction_agent"
         elif messages[-1].source == "answer_agent":
             return "user_proxy"  # Let user_proxy send TERMINATE
 
@@ -238,11 +192,8 @@
             allow_repeated_speaker=False,
             model_client=LLMModelCreator.get_model("4o-mini"),
             termination_condition=self.termination_condition,
-<<<<<<< HEAD
             selector_func=self.selector,
-=======
-            selector_func=AutoGenText2Sql.unified_selector,
->>>>>>> fe418123
+            selector_func=self.unified_selector,
         )
         return flow
 
