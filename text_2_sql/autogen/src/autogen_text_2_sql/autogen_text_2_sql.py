--- conflicted
+++ resolved
@@ -10,7 +10,9 @@
 from autogen_text_2_sql.creators.llm_model_creator import LLMModelCreator
 from autogen_text_2_sql.creators.llm_agent_creator import LLMAgentCreator
 import logging
-from autogen_text_2_sql.custom_agents.sql_query_cache_agent import SqlQueryCacheAgent
+from autogen_text_2_sql.custom_agents.sql_query_cache_agent import (
+    SqlQueryCacheAgent,
+)
 from autogen_text_2_sql.custom_agents.sql_schema_selection_agent import (
     SqlSchemaSelectionAgent,
 )
@@ -57,6 +59,9 @@
         self.use_column_value_store = (
             os.environ.get("Text2Sql__UseColumnValueStore", "True").lower() == "true"
         )
+        self.use_query_cache = (
+            os.environ.get("Text2Sql__UseQueryCache", "True").lower() == "true"
+        )
 
     def get_all_agents(self):
         """Get all agents for the complete flow."""
@@ -74,6 +79,18 @@
             **self.kwargs,
         )
 
+        # If relationship_paths not provided, use a generic template
+        if "relationship_paths" not in self.kwargs:
+            self.kwargs[
+                "relationship_paths"
+            ] = """
+                Common relationship paths to consider:
+                - Transaction → Related Dimensions (for basic analysis)
+                - Geographic → Location hierarchies (for geographic analysis)
+                - Temporal → Date hierarchies (for time-based analysis)
+                - Entity → Attributes (for entity-specific analysis)
+            """
+
         self.sql_schema_selection_agent = SqlSchemaSelectionAgent(
             target_engine=self.target_engine,
             engine_specific_rules=self.engine_specific_rules,
@@ -94,23 +111,6 @@
             **self.kwargs,
         )
 
-<<<<<<< HEAD
-        SQL_QUERY_CACHE_AGENT = SqlQueryCacheAgent()
-
-        # Create User Proxy Agent
-        USER_PROXY = EmptyResponseUserProxyAgent(name="user_proxy")
-
-        agents = [
-            USER_PROXY,
-            QUERY_REWRITE_AGENT,
-            SQL_QUERY_CACHE_AGENT,  # Cache agent is now always included
-            SQL_SCHEMA_SELECTION_AGENT,
-            SQL_DISAMBIGUATION_AGENT,
-            SQL_QUERY_GENERATION_AGENT,
-            SQL_QUERY_CORRECTION_AGENT,
-        ]
-
-=======
         self.answer_and_sources_agent = AnswerAndSourcesAgent()
 
         # Auto-responding UserProxyAgent
@@ -130,7 +130,6 @@
             self.query_cache_agent = SqlQueryCacheAgent()
             agents.append(self.query_cache_agent)
 
->>>>>>> 46b4cf85
         return agents
 
     @property
@@ -154,7 +153,11 @@
             decision = "query_rewrite_agent"
         # Handle transition after query rewriting
         elif current_agent == "query_rewrite_agent":
-            decision = "sql_query_cache_agent"  # Always go to cache agent
+            decision = (
+                "sql_query_cache_agent"
+                if self.use_query_cache
+                else "sql_schema_selection_agent"
+            )
         # Handle subsequent agent transitions
         elif current_agent == "sql_query_cache_agent":
             # Always go through schema selection after cache check
@@ -170,7 +173,7 @@
                 correction_result = json.loads(messages[-1].content)
                 if isinstance(correction_result, dict):
                     if "answer" in correction_result and "sources" in correction_result:
-                        decision = "user_proxy"
+                        decision = "answer_and_sources_agent"
                     elif "corrected_query" in correction_result:
                         if correction_result.get("executing", False):
                             decision = "sql_query_correction_agent"
@@ -182,31 +185,15 @@
                     if "requested_fix" in correction_result[0]:
                         decision = "sql_query_generation_agent"
 
-<<<<<<< HEAD
                 if decision is None:
                     decision = "sql_query_generation_agent"
             except json.JSONDecodeError:
                 decision = "sql_query_generation_agent"
+        elif current_agent == "answer_and_sources_agent":
+            decision = "user_proxy"  # Let user_proxy send TERMINATE
 
         if decision:
             logging.info(f"Agent transition: {current_agent} -> {decision}")
-=======
-        elif messages[-1].source == "sql_query_correction_agent":
-            if "answer" in messages[-1].content is not None:
-                decision = "answer_and_sources_agent"
-            else:
-                decision = "sql_query_generation_agent"
-
-        elif messages[-1].source == "sql_query_generation_agent":
-            if "query_execution_with_limit" in messages[-1].content:
-                decision = "sql_query_correction_agent"
-            else:
-                # Rerun
-                decision = "sql_query_generation_agent"
-
-        elif messages[-1].source == "answer_and_sources_agent":
-            decision = "user_proxy"  # Let user_proxy send TERMINATE
->>>>>>> 46b4cf85
 
         return decision
 
@@ -223,7 +210,10 @@
         return flow
 
     async def process_question(
-        self, task: str, chat_history: list[str] = None, parameters: dict = None
+        self,
+        task: str,
+        chat_history: list[str] = None,
+        parameters: dict = None,
     ):
         """Process the complete question through the unified system.
 
@@ -231,13 +221,12 @@
         ----
             task (str): The user question to process.
             chat_history (list[str], optional): The chat history. Defaults to None.
-            parameters (dict, optional): The parameters to pass to the agents. Defaults to None.
+            parameters (dict, optional): Parameters to pass to agents. Defaults to None.
 
         Returns:
         -------
             dict: The response from the system.
         """
-
         logging.info("Processing question: %s", task)
         logging.info("Chat history: %s", chat_history)
 
