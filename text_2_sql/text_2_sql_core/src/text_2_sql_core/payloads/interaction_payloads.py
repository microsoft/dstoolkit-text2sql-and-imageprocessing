--- conflicted
+++ resolved
@@ -48,24 +48,13 @@
 class DismabiguationRequestsPayload(InteractionPayloadBase):
     class Body(InteractionPayloadBase):
         class DismabiguationRequest(InteractionPayloadBase):
-<<<<<<< HEAD
             assistant_question: str | None = Field(..., alias="assistantQuestion")
-=======
-            ASSISTANT_question: str | None = Field(..., alias="ASSISTANTQuestion")
->>>>>>> 6ee8e5a7
             user_choices: list[str] | None = Field(default=None, alias="userChoices")
 
         disambiguation_requests: list[DismabiguationRequest] | None = Field(
             default_factory=list, alias="disambiguationRequests"
         )
-<<<<<<< HEAD
         steps: list[list[str]] = Field(default_factory=list, alias="Steps")
-=======
-        decomposed_user_messages: list[list[str]] = Field(
-            default_factory=list, alias="decomposedUserMessages"
-        )
-        assistant_state: dict | None = Field(default=None, alias="assistantState")
->>>>>>> 6ee8e5a7
 
     payload_type: Literal[PayloadType.DISAMBIGUATION_REQUESTS] = Field(
         PayloadType.DISAMBIGUATION_REQUESTS, alias="payloadType"
