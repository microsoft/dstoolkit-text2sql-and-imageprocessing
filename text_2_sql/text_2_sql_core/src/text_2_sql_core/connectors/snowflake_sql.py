# Copyright (c) Microsoft Corporation.
# Licensed under the MIT License.
from text_2_sql_core.connectors.sql import SqlConnector
import snowflake.connector
from typing import Annotated
import asyncio
import os
import logging
import json

from text_2_sql_core.utils.database import DatabaseEngine, DatabaseEngineSpecificFields


class SnowflakeSqlConnector(SqlConnector):
    def __init__(self):
        super().__init__()

        self.database_engine = DatabaseEngine.SNOWFLAKE

    @property
<<<<<<< HEAD
    def engine_specific_fields(self) -> list[str]:
        """Get the engine specific fields."""
        return [
            DatabaseEngineSpecificFields.WAREHOUSE,
            DatabaseEngineSpecificFields.DATABASE,
=======
    def invalid_identifiers(self) -> list[str]:
        """Get the invalid identifiers upon which a sql query is rejected."""
        return [
            "CURRENT_CLIENT",
            "CURRENT_IP_ADDRESS",
            "CURRENT_REGION",
            "CURRENT_VERSION",
            "ALL_USER_NAMES",
            "CURRENT_ACCOUNT",
            "CURRENT_ACCOUNT_NAME",
            "CURRENT_ORGANIZATION_NAME",
            "CURRENT_ROLE",
            "CURRENT_AVAILABLE_ROLES",
            "CURRENT_SECONDARY_ROLES",
            "CURRENT_SESSION",
            "CURRENT_STATEMENT",
            "CURRENT_TRANSACTION",
            "CURRENT_USER",
            "GETVARIABLE",
            "LAST_QUERY_ID",
            "LAST_TRANSACTION",
            "CURRENT_DATABASE",
            "CURRENT_ROLE_TYPE",
            "CURRENT_SCHEMA",
            "CURRENT_SCHEMAS",
            "CURRENT_WAREHOUSE",
            "INVOKER_ROLE",
            "INVOKER_SHARE",
            "IS_APPLICATION_ROLE_IN_SESSION",
            "IS_DATABASE_ROLE_IN_SESSION",
            "IS_GRANTED_TO_INVOKER_ROLE",
            "IS_INSTANCE_ROLE_IN_SESSION",
            "IS_ROLE_IN_SESSION",
            "POLICY_CONTEXT",
            "CURRENT_SESSION_USER",
            "SESSION_ID",
            "QUERY_START_TIME",
            "QUERY_ELAPSED_TIME",
            "QUERY_MEMORY_USAGE",
>>>>>>> 06cd0945
        ]

    async def query_execution(
        self,
        sql_query: Annotated[
            str,
            "The SQL query to run against the database.",
        ],
        cast_to: any = None,
        limit=None,
    ) -> list[dict]:
        """Run the SQL query against the database.

        Args:
        ----
            sql_query (str): The SQL query to run against the database.

        Returns:
        -------
            list[dict]: The results of the SQL query.
        """
        logging.info(f"Running query: {sql_query}")
        results = []

        # Create a connection to Snowflake, without specifying a schema
        conn = snowflake.connector.connect(
            user=os.environ["Text2Sql__Snowflake__User"],
            password=os.environ["Text2Sql__Snowflake__Password"],
            account=os.environ["Text2Sql__Snowflake__Account"],
            warehouse=os.environ["Text2Sql__Snowflake__Warehouse"],
            database=os.environ["Text2Sql__DatabaseName"],
        )

        try:
            # Using the connection to create a cursor
            cursor = conn.cursor()

            # Execute the query
            await asyncio.to_thread(cursor.execute, sql_query)

            # Fetch column names
            columns = [col[0] for col in cursor.description]

            # Fetch rows
            if limit is not None:
                rows = await asyncio.to_thread(cursor.fetchmany, limit)
            else:
                rows = await asyncio.to_thread(cursor.fetchall)

            # Process rows
            for row in rows:
                if cast_to:
                    results.append(cast_to.from_sql_row(row, columns))
                else:
                    results.append(dict(zip(columns, row)))

        finally:
            cursor.close()
            conn.close()

        return results

    async def get_entity_schemas(
        self,
        text: Annotated[
            str,
            "The text to run a semantic search against. Relevant entities will be returned.",
        ],
        excluded_entities: Annotated[
            list[str],
            "The entities to exclude from the search results. Pass the entity property of entities (e.g. 'SalesLT.Address') you already have the schemas for to avoid getting repeated entities.",
        ] = [],
        as_json: bool = True,
    ) -> str:
        """Gets the schema of a view or table in the SQL Database by selecting the most relevant entity based on the search term. Several entities may be returned.

        Args:
        ----
            text (str): The text to run the search against.

        Returns:
            str: The schema of the views or tables in JSON format.
        """

        schemas = await self.ai_search_connector.get_entity_schemas(
            text, excluded_entities, engine_specific_fields=["Warehouse", "Database"]
        )

        for schema in schemas:
            schema["SelectFromEntity"] = ".".join(
                [
                    schema["Warehouse"],
                    schema["Database"],
                    schema["Schema"],
                    schema["Entity"],
                ]
            )

            del schema["Entity"]
            del schema["Schema"]
            del schema["Warehouse"]
            del schema["Database"]

        if as_json:
            return json.dumps(schemas, default=str)
        else:
            return schemas<|MERGE_RESOLUTION|>--- conflicted
+++ resolved
@@ -18,13 +18,14 @@
         self.database_engine = DatabaseEngine.SNOWFLAKE
 
     @property
-<<<<<<< HEAD
     def engine_specific_fields(self) -> list[str]:
         """Get the engine specific fields."""
         return [
             DatabaseEngineSpecificFields.WAREHOUSE,
             DatabaseEngineSpecificFields.DATABASE,
-=======
+        ]
+
+    @property
     def invalid_identifiers(self) -> list[str]:
         """Get the invalid identifiers upon which a sql query is rejected."""
         return [
@@ -64,7 +65,6 @@
             "QUERY_START_TIME",
             "QUERY_ELAPSED_TIME",
             "QUERY_MEMORY_USAGE",
->>>>>>> 06cd0945
         ]
 
     async def query_execution(
