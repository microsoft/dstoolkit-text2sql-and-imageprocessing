# Copyright (c) Microsoft Corporation.
# Licensed under the MIT License.
from text_2_sql_core.connectors.sql import SqlConnector
from databricks import sql
from typing import Annotated
import asyncio
import os
import logging
import json

from text_2_sql_core.utils.database import DatabaseEngine, DatabaseEngineSpecificFields


class DatabricksSqlConnector(SqlConnector):
    def __init__(self):
        super().__init__()

        self.database_engine = DatabaseEngine.DATABRICKS

    @property
<<<<<<< HEAD
    def engine_specific_fields(self) -> list[str]:
        """Get the engine specific fields."""
        return [DatabaseEngineSpecificFields.CATALOG]
=======
    def invalid_identifiers(self) -> list[str]:
        """Get the invalid identifiers upon which a sql query is rejected."""
        return [
            # Session and system variables
            "CURRENT_CATALOG",
            "CURRENT_DATABASE",
            "CURRENT_USER",
            "SESSION_USER",
            "CURRENT_ROLE",
            "CURRENT_QUERY",
            "CURRENT_WAREHOUSE",
            "SESSION_ID",
            # System metadata functions
            "DATABASE",
            "USER",
            # Potentially unsafe built-in functions
            "CURRENT_USER",
            "SESSION_USER",
            "SYSTEM",
            "SHOW",
            "DESCRIBE",
            "EXPLAIN",
            "SET",
            "SHOW TABLES",
            "SHOW COLUMNS",
            "SHOW DATABASES",
        ]
>>>>>>> 06cd0945

    async def query_execution(
        self,
        sql_query: Annotated[
            str,
            "The SQL query to run against the database.",
        ],
        cast_to: any = None,
        limit=None,
    ) -> list[dict]:
        """Run the SQL query against the database.

        Args:
        ----
            sql_query (str): The SQL query to run against the database.

        Returns:
        -------
            list[dict]: The results of the SQL query.
        """
        logging.info(f"Running query: {sql_query}")
        results = []

        # Set up connection parameters for Databricks SQL endpoint
        connection = sql.connect(
            server_hostname=os.environ["Text2Sql__Databricks__ServerHostname"],
            http_path=os.environ["Text2Sql__Databricks__HttpPath"],
            access_token=os.environ["Text2Sql__Databricks__AccessToken"],
        )

        try:
            # Create a cursor
            cursor = connection.cursor()

            # Execute the query in a thread-safe manner
            await asyncio.to_thread(cursor.execute, sql_query)

            # Fetch column names
            columns = [col[0] for col in cursor.description]

            # Fetch rows
            if limit is not None:
                rows = await asyncio.to_thread(cursor.fetchmany, limit)
            else:
                rows = await asyncio.to_thread(cursor.fetchall)

            # Process rows
            for row in rows:
                if cast_to is not None:
                    results.append(cast_to.from_sql_row(row, columns))
                else:
                    results.append(dict(zip(columns, row)))

        except Exception as e:
            logging.error(f"Error while executing query {sql_query}: {e}")
            raise e
        finally:
            cursor.close()
            connection.close()

        return results

    async def get_entity_schemas(
        self,
        text: Annotated[
            str,
            "The text to run a semantic search against. Relevant entities will be returned.",
        ],
        excluded_entities: Annotated[
            list[str],
            "The entities to exclude from the search results. Pass the entity property of entities (e.g. 'SalesLT.Address') you already have the schemas for to avoid getting repeated entities.",
        ] = [],
        as_json: bool = True,
    ) -> str:
        """Gets the schema of a view or table in the SQL Database by selecting the most relevant entity based on the search term. Several entities may be returned.

        Args:
        ----
            text (str): The text to run the search against.

        Returns:
            str: The schema of the views or tables in JSON format.
        """

        schemas = await self.ai_search_connector.get_entity_schemas(
            text, excluded_entities, engine_specific_fields=["Catalog"]
        )

        for schema in schemas:
            schema["SelectFromEntity"] = ".".join(
                [schema["Catalog"], schema["Schema"], schema["Entity"]]
            )

            del schema["Entity"]
            del schema["Schema"]
            del schema["Catalog"]

        if as_json:
            return json.dumps(schemas, default=str)
        else:
            return schemas<|MERGE_RESOLUTION|>--- conflicted
+++ resolved
@@ -18,11 +18,11 @@
         self.database_engine = DatabaseEngine.DATABRICKS
 
     @property
-<<<<<<< HEAD
     def engine_specific_fields(self) -> list[str]:
         """Get the engine specific fields."""
         return [DatabaseEngineSpecificFields.CATALOG]
-=======
+
+    @property
     def invalid_identifiers(self) -> list[str]:
         """Get the invalid identifiers upon which a sql query is rejected."""
         return [
@@ -50,7 +50,6 @@
             "SHOW COLUMNS",
             "SHOW DATABASES",
         ]
->>>>>>> 06cd0945
 
     async def query_execution(
         self,
